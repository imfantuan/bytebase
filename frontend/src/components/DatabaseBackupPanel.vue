<template>
  <div class="space-y-6 divide-y divide-block-border">
    <div class="space-y-4">
      <div v-if="state.autoBackupEnabled" class="flex justify-between flex-col">
        <div class="flex justify-between">
          <div
            class="flex items-center text-lg leading-6 font-medium text-main"
          >
            Automatic weekly backup
            <span class="ml-1 text-success">enabled</span>
          </div>
          <button
            v-if="allowDisableAutoBackup"
            type="button"
            class="ml-4 btn-normal"
            @click.prevent="toggleAutoBackup(false)"
          >
            Disable automatic backup
          </button>
          <router-link
            v-else
            class="normal-link text-sm"
            :to="`/environment/${database.instance.environment.id}`"
          >
            {{ `${backupPolicy} backup enforced and can't be disabled` }}
          </router-link>
        </div>
        <div class="mt-2 text-control">
          Backup will be taken on every
          <span class="text-accent">{{ autoBackupWeekdayText }}</span> at
          <span class="text-accent"> {{ autoBackupHourText }}</span>
        </div>
        <div class="mt-2">
          <label for="hookURL" class="textlabel">
            Webhook URL
          </label>
          <div class="mt-1 textinfolabel">
            An HTTP POST request will be sent to it after a successful backup. 
            <a
             href="https://docs.bytebase.com/use-bytebase/webhook-integration/database-webhook" 
             class="normal-link inline-flex flex-row items-center"
            >
            Learn more.
              <svg
                class="w-4 h-4"
                fill="none"
                stroke="currentColor"
                viewBox="0 0 24 24"
                xmlns="http://www.w3.org/2000/svg"
              >
                <path
                  stroke-linecap="round"
                  stroke-linejoin="round"
                  stroke-width="2"
                  d="M10 6H6a2 2 0 00-2 2v10a2 2 0 002 2h10a2 2 0 002-2v-4M14 4h6m0 0v6m0-6L10 14"
                ></path>
              </svg>
            </a>
          </div>
          <input
            id="hookURL"
            name="hookURL"
            type="text"
            class="textfield mt-1 w-full"
            placeholder="https://betteruptime.com/api/v1/heartbeat/..."
            :disabled="!allowEdit"
            v-model="state.autoBackupUpdatedHookURL"
          />
          <button class="btn-primary mt-2" :disabled="!allowEdit || !URLChanged" @click.prevent="updateBackupHookURL()">Update</button>
        </div>
      </div>
      <div
        v-else
        class="flex items-center text-lg leading-6 font-medium text-main"
      >
        Automatic weekly backup
        <span class="ml-1 text-control-light">disabled</span>
        <button
          v-if="allowAdmin && !state.autoBackupEnabled"
          type="button"
          class="ml-4 btn-primary"
          @click.prevent="toggleAutoBackup(true)"
        >
          Enable backup
        </button>
      </div>
    </div>
    <div class="pt-6 space-y-4">
      <div class="flex justify-between items-center">
        <div class="text-lg leading-6 font-medium text-main">Backups</div>
        <button
          v-if="allowEdit"
          type="button"
          class="btn-normal whitespace-nowrap items-center"
          @click.prevent="state.showCreateBackupModal = true"
        >
          Backup now
        </button>
      </div>
      <BackupTable
        :database="database"
        :backup-list="backupList"
        :allow-edit="allowEdit"
      />
    </div>
    <BBModal
      v-if="state.showCreateBackupModal"
      :title="'Create a manual backup'"
      @close="state.showCreateBackupModal = false"
    >
      <DatabaseBackupCreateForm
        :database="database"
        @create="
          (backupName) => {
            createBackup(backupName);
            state.showCreateBackupModal = false;
          }
        "
        @cancel="state.showCreateBackupModal = false"
      />
    </BBModal>
  </div>
</template>

<script lang="ts">
import { computed, watchEffect, reactive, onUnmounted, PropType } from "vue";
import { useStore } from "vuex";
import {
  Backup,
  BackupCreate,
  BackupSetting,
  BackupSettingUpsert,
  Database,
  NORMAL_POLL_INTERVAL,
  PolicyBackupPlanPolicyPayload,
  POLL_JITTER,
  POST_CHANGE_POLL_INTERVAL,
  UNKNOWN_ID,
} from "../types";
import BackupTable from "../components/BackupTable.vue";
import DatabaseBackupCreateForm from "../components/DatabaseBackupCreateForm.vue";
<<<<<<< HEAD
import { cloneDeep } from "lodash";
=======
import { cloneDeep, isEmpty, isEqual } from "lodash";
>>>>>>> eebbb123

interface LocalState {
  showCreateBackupModal: boolean;
  autoBackupEnabled: boolean;
  autoBackupHour: number;
  autoBackupDayOfWeek: number;
  autoBackupHookURL: string;
  autoBackupUpdatedHookURL: string;
  pollBackupsTimer?: ReturnType<typeof setTimeout>;
}

export default {
  name: "DatabaseBackupPanel",
  components: {
    BackupTable,
    DatabaseBackupCreateForm,
  },
  props: {
    database: {
      required: true,
      type: Object as PropType<Database>,
    },
    allowAdmin: {
      required: true,
      type: Boolean,
    },
    allowEdit: {
      required: true,
      type: Boolean,
    },
  },
  setup(props) {
    const store = useStore();

    const state = reactive<LocalState>({
      showCreateBackupModal: false,
      autoBackupEnabled: false,
      autoBackupHour: 0,
      autoBackupDayOfWeek: 0,
      autoBackupHookURL: '',
      autoBackupUpdatedHookURL: '',
    });

    onUnmounted(() => {
      if (state.pollBackupsTimer) {
        clearInterval(state.pollBackupsTimer);
      }
    });

    const prepareBackupList = () => {
      store.dispatch("backup/fetchBackupListByDatabaseID", props.database.id);
    };

    watchEffect(prepareBackupList);

    const prepareBackupPolicy = () => {
      store.dispatch("policy/fetchPolicyByEnvironmentAndType", {
        environmentID: props.database.instance.environment.id,
        type: "bb.policy.backup-plan",
      });
    };

    watchEffect(prepareBackupPolicy);

    const assignBackupSetting = (backupSetting: BackupSetting) => {
      state.autoBackupEnabled = backupSetting.enabled;
      state.autoBackupHour = backupSetting.hour;
      state.autoBackupDayOfWeek = backupSetting.dayOfWeek;
      state.autoBackupHookURL = backupSetting.hookURL;
      state.autoBackupUpdatedHookURL = backupSetting.hookURL;
    };

    // List PENDING_CREATE backups first, followed by backups in createdTs descending order.
    const backupList = computed(() => {
      const list = cloneDeep(
        store.getters["backup/backupListByDatabaseID"](props.database.id)
      );
      return list.sort((a: Backup, b: Backup) => {
        if (a.status == "PENDING_CREATE" && b.status != "PENDING_CREATE") {
          return -1;
        } else if (
          a.status != "PENDING_CREATE" &&
          b.status == "PENDING_CREATE"
        ) {
          return 1;
        }

        return b.createdTs - a.createdTs;
      });
    });

    const autoBackupWeekdayText = computed(() => {
      var { dayOfWeek } = localFromUTC(
        state.autoBackupHour,
        state.autoBackupDayOfWeek
      );
      if (dayOfWeek == -1) {
        return "day";
      }
      if (dayOfWeek == 0) {
        return "Sunday";
      }
      if (dayOfWeek == 1) {
        return "Monday";
      }
      if (dayOfWeek == 2) {
        return "Tuesday";
      }
      if (dayOfWeek == 3) {
        return "Wednesday";
      }
      if (dayOfWeek == 4) {
        return "Thursday";
      }
      if (dayOfWeek == 5) {
        return "Friday";
      }
      if (dayOfWeek == 6) {
        return "Saturday";
      }
      return `Invalid day of week: ${dayOfWeek}`;
    });

    const autoBackupHourText = computed(() => {
      var { hour } = localFromUTC(
        state.autoBackupHour,
        state.autoBackupDayOfWeek
      );

      return `${String(hour).padStart(2, "0")}:00 (${
        Intl.DateTimeFormat().resolvedOptions().timeZone
      })`;
    });

    const backupPolicy = computed(() => {
      const policy = store.getters["policy/policyByEnvironmentIDAndType"](
        props.database.instance.environment.id,
        "bb.policy.backup-plan"
      );
      return (policy.payload as PolicyBackupPlanPolicyPayload).schedule;
    });

    const allowDisableAutoBackup = computed(() => {
      return props.allowAdmin && backupPolicy.value == "UNSET";
    });

    const URLChanged = computed(() => {
      return !isEqual(state.autoBackupHookURL, state.autoBackupUpdatedHookURL);
    })

    const createBackup = (backupName: string) => {
      // Create backup
      const newBackup: BackupCreate = {
        databaseID: props.database.id!,
        name: backupName,
        status: "PENDING_CREATE",
        type: "MANUAL",
        storageBackend: "LOCAL",
      };
      store.dispatch("backup/createBackup", {
        databaseID: props.database.id,
        newBackup: newBackup,
      });
      pollBackups(POST_CHANGE_POLL_INTERVAL);
    };

    // pollBackups invalidates the current timer and schedule a new timer in <<interval>> microseconds
    const pollBackups = (interval: number) => {
      if (state.pollBackupsTimer) {
        clearInterval(state.pollBackupsTimer);
      }
      state.pollBackupsTimer = setTimeout(() => {
        store
          .dispatch("backup/fetchBackupListByDatabaseID", props.database.id)
          .then((backups: Backup[]) => {
            var pending = false;
            for (let idx in backups) {
              if (backups[idx].status.includes("PENDING")) {
                pending = true;
                continue;
              }
            }
            if (pending) {
              pollBackups(Math.min(interval * 2, NORMAL_POLL_INTERVAL));
            }
          });
      }, Math.max(1000, Math.min(interval, NORMAL_POLL_INTERVAL) + (Math.random() * 2 - 1) * POLL_JITTER));
    };

    const prepareBackupSetting = () => {
      store
        .dispatch("backup/fetchBackupSettingByDatabaseID", props.database.id)
        .then((backupSetting: BackupSetting) => {
          // UNKNOWN_ID means database does not have backup setting and we should NOT overwrite the default setting.
          if (backupSetting.id != UNKNOWN_ID) {
            assignBackupSetting(backupSetting);
          }
        });
    };

    watchEffect(prepareBackupSetting);

    const toggleAutoBackup = (on: boolean) => {
      // For now, we hard code the backup time to a time between 0:00 AM ~ 6:00 AM on Sunday local time.
      // Choose a new random time everytime we re-enabling the auto backup. This is a workaround for
      // user to choose a desired backup window.
      const DEFAULT_BACKUP_HOUR = () => Math.floor(Math.random() * 7);
      const DEFAULT_BACKUP_DAYOFWEEK = 0;
      const { hour, dayOfWeek } = localToUTC(
        DEFAULT_BACKUP_HOUR(),
        DEFAULT_BACKUP_DAYOFWEEK
      );
      const newBackupSetting: BackupSettingUpsert = {
        databaseID: props.database.id,
        enabled: on,
        hour: on ? hour : state.autoBackupHour,
        dayOfWeek: on
          ? backupPolicy.value == "DAILY"
            ? -1
            : dayOfWeek
          : state.autoBackupDayOfWeek,
        hookURL: "",
      };
      store
        .dispatch("backup/upsertBackupSetting", {
          newBackupSetting: newBackupSetting,
        })
        .then((backupSetting: BackupSetting) => {
          assignBackupSetting(backupSetting);
          const action = on ? "Enabled" : "Disabled";
          store.dispatch("notification/pushNotification", {
            module: "bytebase",
            style: "SUCCESS",
            title: `${action} automatic backup for database '${props.database.name}'.`,
          });
        });
    };

    const updateBackupHookURL = () => {
      const newBackupSetting: BackupSettingUpsert = {
        databaseID: props.database.id,
        enabled: state.autoBackupEnabled,
        hour: state.autoBackupHour,
        dayOfWeek: state.autoBackupDayOfWeek,
        hookURL: state.autoBackupUpdatedHookURL,
      };
      store
        .dispatch("backup/upsertBackupSetting", {
          newBackupSetting: newBackupSetting,
        })
        .then((backupSetting: BackupSetting) => {
          assignBackupSetting(backupSetting);
          store.dispatch("notification/pushNotification", {
            module: "bytebase",
            style: "SUCCESS",
            title: `Updated backup hook URL for database '${props.database.name}'.`,
          });
        });
    }

    function localToUTC(hour: number, dayOfWeek: number) {
      return alignUTC(hour, dayOfWeek, new Date().getTimezoneOffset() * 60);
    }

    function localFromUTC(hour: number, dayOfWeek: number) {
      return alignUTC(hour, dayOfWeek, -new Date().getTimezoneOffset() * 60);
    }

    function alignUTC(hour: number, dayOfWeek: number, offsetInSecond: number) {
      if (hour != -1) {
        hour = hour + offsetInSecond / 60 / 60;
        var dayOffset = 0;
        if (hour > 23) {
          hour = hour - 24;
          dayOffset = 1;
        }
        if (hour < 0) {
          hour = hour + 24;
          dayOffset = -1;
        }
        if (dayOfWeek != -1) {
          dayOfWeek = (7 + dayOfWeek + dayOffset) % 7;
        }
      }
      return { hour, dayOfWeek };
    }

    return {
      state,
      backupList,
      autoBackupWeekdayText,
      autoBackupHourText,
      allowDisableAutoBackup,
      backupPolicy,
      createBackup,
      toggleAutoBackup,
      URLChanged,
      updateBackupHookURL,
    };
  },
};
</script><|MERGE_RESOLUTION|>--- conflicted
+++ resolved
@@ -139,11 +139,7 @@
 } from "../types";
 import BackupTable from "../components/BackupTable.vue";
 import DatabaseBackupCreateForm from "../components/DatabaseBackupCreateForm.vue";
-<<<<<<< HEAD
-import { cloneDeep } from "lodash";
-=======
 import { cloneDeep, isEmpty, isEqual } from "lodash";
->>>>>>> eebbb123
 
 interface LocalState {
   showCreateBackupModal: boolean;
