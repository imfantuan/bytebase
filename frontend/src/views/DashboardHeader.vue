--- conflicted
+++ resolved
@@ -301,7 +301,6 @@
       store.dispatch("plan/changePlan", PlanType.ENTERPRISE);
     };
 
-<<<<<<< HEAD
     const kbarActions = [
       defineAction({
         id: "bb.navigation.projects",
@@ -348,7 +347,7 @@
       }),
     ];
     useRegisterActions(kbarActions);
-=======
+
     const { availableLocales, locale } = useI18n();
     const storage = useLocalStorage("bytebase_options", {}) as any;
 
@@ -363,7 +362,6 @@
         },
       };
     };
->>>>>>> 363b893f
 
     return {
       state,
